--- conflicted
+++ resolved
@@ -36,13 +36,8 @@
             ciphertexts.push(encrypt::<_, E>(&messages[j], pubkey, rng));
 
             dec_shares.push(Vec::with_capacity(threshold));
-<<<<<<< HEAD
-            for i in 0..num_entities {
-                dec_shares[j].push(contexts[i].create_decryption_share(&ciphertexts[j]));
-=======
             for ctx in contexts.iter().take(num_entities) {
                 dec_shares[j].push(ctx.create_share(&ciphertexts[j]));
->>>>>>> 1eee37e3
             }
         }
         let prepared_blinded_key_shares =
@@ -53,11 +48,12 @@
             let shares: Vec<Vec<DecryptionShare<E>>> = dec_shares.clone();
 
             for i in 0..ciphertexts.len() {
-                black_box(contexts[0].share_combine(
-                    &c[i],
-                    &shares[i],
-                    &prepared_blinded_key_shares,
-                ));
+                black_box(
+                    contexts[0].share_combine(
+                        &shares[i],
+                        &prepared_blinded_key_shares,
+                    ),
+                );
             }
         }
     }
@@ -90,13 +86,8 @@
             ciphertexts.push(encrypt::<_, E>(&messages[j], pubkey, rng));
 
             dec_shares.push(Vec::with_capacity(threshold));
-<<<<<<< HEAD
-            for i in 0..num_entities {
-                dec_shares[j].push(contexts[i].create_decryption_share(&ciphertexts[j]));
-=======
             for ctx in contexts.iter().take(num_entities) {
                 dec_shares[j].push(ctx.create_share(&ciphertexts[j]));
->>>>>>> 1eee37e3
             }
         }
 
@@ -110,11 +101,12 @@
                 contexts[0].prepare_combine(&dec_shares[0]);
 
             for i in 0..ciphertexts.len() {
-                black_box(contexts[0].share_combine(
-                    &c[i],
-                    &shares[i],
-                    &prepared_blinded_key_shares,
-                ));
+                black_box(
+                    contexts[0].share_combine(
+                        &shares[i],
+                        &prepared_blinded_key_shares,
+                    ),
+                );
             }
         }
     }
