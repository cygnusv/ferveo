--- conflicted
+++ resolved
@@ -8,12 +8,7 @@
     aead::{generic_array::GenericArray, Aead, KeyInit},
     ChaCha20Poly1305, Nonce,
 };
-<<<<<<< HEAD
-use crypto::{digest::Digest, sha2::Sha256};
 use ferveo_common::serialization;
-=======
-use rand_core::RngCore;
->>>>>>> 3040970d
 use serde::{Deserialize, Serialize};
 use serde_with::serde_as;
 use sha2::{digest::Digest, Sha256};
@@ -27,10 +22,7 @@
     pub commitment: E::G1Affine, // U
     #[serde_as(as = "serialization::SerdeAs")]
     pub auth_tag: E::G2Affine, // W
-<<<<<<< HEAD
     // #[serde(with = "serde_bytes")] // TODO: Consider using serde_bytes for raw bytes
-=======
->>>>>>> 3040970d
     pub ciphertext: Vec<u8>, // V
 }
 
