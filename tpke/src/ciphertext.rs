use crate::*;

use ark_ec::{AffineCurve, PairingEngine};
use ark_ff::{FromBytes, One, ToBytes, UniformRand};
use ark_serialize::CanonicalSerialize;
use chacha20poly1305::{
    aead::{generic_array::GenericArray, Aead, KeyInit},
    ChaCha20Poly1305, Nonce,
};
use crypto::{digest::Digest, sha2::Sha256};
use rand_core::RngCore;

use crate::{construct_tag_hash, hash_to_g2};

#[derive(Clone, Debug)]
pub struct Ciphertext<E: PairingEngine> {
    pub commitment: E::G1Affine, // U
    pub auth_tag: E::G2Affine,   // W
    pub ciphertext: Vec<u8>,     // V
}

impl<E: PairingEngine> Ciphertext<E> {
    pub fn check(&self, g_inv: &E::G1Prepared) -> bool {
        let hash_g2 = E::G2Prepared::from(self.construct_tag_hash());

        E::product_of_pairings(&[
            (E::G1Prepared::from(self.commitment), hash_g2),
            (g_inv.clone(), E::G2Prepared::from(self.auth_tag)),
        ]) == E::Fqk::one()
    }

    fn construct_tag_hash(&self) -> E::G2Affine {
        let mut hash_input = Vec::<u8>::new();
        self.commitment.write(&mut hash_input).unwrap();
        hash_input.extend_from_slice(&self.ciphertext);

        hash_to_g2(&hash_input)
    }

    pub fn to_bytes(&self) -> Vec<u8> {
        let mut bytes = Vec::new();
        self.commitment.write(&mut bytes).unwrap();
        self.auth_tag.write(&mut bytes).unwrap();
        bytes
    }

    pub fn from_bytes(bytes: &[u8]) -> Self {
        const COMMITMENT_LEN: usize = 97;
        let mut commitment_bytes = [0u8; COMMITMENT_LEN];
        commitment_bytes.copy_from_slice(&bytes[..COMMITMENT_LEN]);
        let commitment = E::G1Affine::read(&commitment_bytes[..]).unwrap();

        const AUTH_TAG_LEN: usize = 193;
        let mut auth_tag_bytes = [0u8; AUTH_TAG_LEN];
        auth_tag_bytes.copy_from_slice(
            &bytes[COMMITMENT_LEN..COMMITMENT_LEN + AUTH_TAG_LEN],
        );
        let auth_tag = E::G2Affine::read(&auth_tag_bytes[..]).unwrap();

        let ciphertext = bytes[COMMITMENT_LEN + AUTH_TAG_LEN..].to_vec();

        Self {
            commitment,
            ciphertext,
            auth_tag,
        }
    }
}

pub fn encrypt<R: RngCore, E: PairingEngine>(
    message: &[u8],
    aad: &[u8],
    pubkey: &E::G1Affine,
    rng: &mut R,
) -> Ciphertext<E> {
    // r
    let rand_element = E::Fr::rand(rng);
    // g
    let g_gen = E::G1Affine::prime_subgroup_generator();
    // h
    let h_gen = E::G2Affine::prime_subgroup_generator();

    let ry_prep = E::G1Prepared::from(pubkey.mul(rand_element).into());
    // s
    let product = E::product_of_pairings(&[(ry_prep, h_gen.into())]);
    // u
    let commitment = g_gen.mul(rand_element).into();

    let cipher = shared_secret_to_chacha::<E>(&product);
    let nonce = nonce_from_commitment::<E>(commitment);
    let ciphertext = cipher.encrypt(&nonce, message).unwrap();
    // w
    let auth_tag = construct_tag_hash::<E>(commitment, &ciphertext, aad)
        .mul(rand_element)
        .into();

    // TODO: Consider adding aad to the Ciphertext struct
    Ciphertext::<E> {
        commitment,
        ciphertext,
        auth_tag,
    }
}

/// Implements the check section 4.4.2 of the Ferveo paper, 'TPKE.CheckCiphertextValidity(U,W,aad)'
/// See: https://eprint.iacr.org/2022/898.pdf
/// See: https://nikkolasg.github.io/ferveo/tpke.html#to-validate-ciphertext-for-ind-cca2-security
pub fn check_ciphertext_validity<E: PairingEngine>(
    c: &Ciphertext<E>,
    aad: &[u8],
    g_inv: &E::G1Prepared,
) -> Result<()> {
    // H_G2(U, aad)
    let hash_g2 = E::G2Prepared::from(construct_tag_hash::<E>(
        c.commitment,
        &c.ciphertext[..],
        aad,
    ));

    let is_ciphertext_valid = E::product_of_pairings(&[
        // e(U, H_G2(U, aad)) = e(G, W)
        (E::G1Prepared::from(c.commitment), hash_g2),
        (g_inv.clone(), E::G2Prepared::from(c.auth_tag)),
    ]) == E::Fqk::one();

    if is_ciphertext_valid {
        Ok(())
    } else {
        Err(ThresholdEncryptionError::CiphertextVerificationFailed)
    }
}

pub fn checked_decrypt<E: PairingEngine>(
    ciphertext: &Ciphertext<E>,
    aad: &[u8],
    g_inv: &E::G1Prepared,
    privkey: &E::G2Affine,
) -> Result<Vec<u8>> {
    check_ciphertext_validity(ciphertext, aad, g_inv)?;
    let s = E::product_of_pairings(&[(
        E::G1Prepared::from(ciphertext.commitment),
        E::G2Prepared::from(*privkey),
    )]);
    Ok(decrypt_with_shared_secret(ciphertext, &s))
}

fn decrypt_with_shared_secret<E: PairingEngine>(
    ciphertext: &Ciphertext<E>,
    s: &E::Fqk,
) -> Vec<u8> {
    let nonce = nonce_from_commitment::<E>(ciphertext.commitment);
    let ciphertext = ciphertext.ciphertext.to_vec();

    let cipher = shared_secret_to_chacha::<E>(s);
    let plaintext = cipher.decrypt(&nonce, ciphertext.as_ref()).unwrap();

    plaintext
}

pub fn checked_decrypt_with_shared_secret<E: PairingEngine>(
    ciphertext: &Ciphertext<E>,
    aad: &[u8],
<<<<<<< HEAD
    shared_secret: &E::Fqk,
) -> Result<Vec<u8>> {
    check_ciphertext_validity(ciphertext, aad)?;
    Ok(decrypt_with_shared_secret(ciphertext, shared_secret))
=======
    g_inv: &E::G1Prepared,
    s: &E::Fqk,
) -> Result<Vec<u8>> {
    check_ciphertext_validity(ciphertext, aad, g_inv)?;
    Ok(decrypt_with_shared_secret(ciphertext, s))
>>>>>>> 9050db0a
}

fn sha256(input: &[u8]) -> Vec<u8> {
    let mut result = [0u8; 32];
    let mut hasher = Sha256::new();
    hasher.input(input);
    hasher.result(&mut result);
    result.to_vec()
}

pub fn shared_secret_to_chacha<E: PairingEngine>(
    s: &E::Fqk,
) -> ChaCha20Poly1305 {
    let mut prf_key = Vec::new();
    s.write(&mut prf_key).unwrap();
    let prf_key_32 = sha256(&prf_key);

    ChaCha20Poly1305::new(GenericArray::from_slice(&prf_key_32))
}

fn nonce_from_commitment<E: PairingEngine>(commitment: E::G1Affine) -> Nonce {
    let mut commitment_bytes = Vec::new();
    commitment
        .serialize_unchecked(&mut commitment_bytes)
        .unwrap();
    let commitment_hash = sha256(&commitment_bytes);
    *Nonce::from_slice(&commitment_hash[..12])
}<|MERGE_RESOLUTION|>--- conflicted
+++ resolved
@@ -160,18 +160,11 @@
 pub fn checked_decrypt_with_shared_secret<E: PairingEngine>(
     ciphertext: &Ciphertext<E>,
     aad: &[u8],
-<<<<<<< HEAD
+    g_inv: &E::G1Prepared,
     shared_secret: &E::Fqk,
 ) -> Result<Vec<u8>> {
-    check_ciphertext_validity(ciphertext, aad)?;
+    check_ciphertext_validity(ciphertext, aad, g_inv)?;
     Ok(decrypt_with_shared_secret(ciphertext, shared_secret))
-=======
-    g_inv: &E::G1Prepared,
-    s: &E::Fqk,
-) -> Result<Vec<u8>> {
-    check_ciphertext_validity(ciphertext, aad, g_inv)?;
-    Ok(decrypt_with_shared_secret(ciphertext, s))
->>>>>>> 9050db0a
 }
 
 fn sha256(input: &[u8]) -> Vec<u8> {
