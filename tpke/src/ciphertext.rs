--- conflicted
+++ resolved
@@ -13,12 +13,9 @@
 
 #[derive(Clone, Debug)]
 pub struct Ciphertext<E: PairingEngine> {
-    // U
-    pub auth_tag: E::G2Affine,
-    // W
-    pub ciphertext: Vec<u8>,
-    // V
-    pub commitment: E::G1Affine,
+    pub commitment: E::G1Affine, // U
+    pub auth_tag: E::G2Affine,   // W
+    pub ciphertext: Vec<u8>,     // V
 }
 
 impl<E: PairingEngine> Ciphertext<E> {
@@ -124,7 +121,6 @@
         (g_inv, E::G2Prepared::from(c.auth_tag)),
     ]) == E::Fqk::one();
 
-<<<<<<< HEAD
     if is_ciphertext_valid {
         Ok(())
     } else {
@@ -132,8 +128,6 @@
     }
 }
 
-=======
->>>>>>> e842b8a5
 pub fn checked_decrypt<E: PairingEngine>(
     ciphertext: &Ciphertext<E>,
     aad: &[u8],
