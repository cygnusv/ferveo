--- conflicted
+++ resolved
@@ -274,11 +274,7 @@
     use ark_ec::ProjectiveCurve;
     use ark_ff::BigInteger256;
     use ark_std::test_rng;
-<<<<<<< HEAD
-
-=======
     use itertools::Itertools;
->>>>>>> a34b995d
     use rand::prelude::StdRng;
 
     type E = ark_bls12_381::Bls12_381;
@@ -463,16 +459,6 @@
             .iter()
             .map(|c| c.create_share(&ciphertext, aad).unwrap())
             .collect();
-<<<<<<< HEAD
-=======
-
-        let domain = contexts[0]
-            .public_decryption_contexts
-            .iter()
-            .map(|c| c.domain)
-            .collect::<Vec<_>>();
-        let lagrange = prepare_combine_simple::<E>(&domain);
->>>>>>> a34b995d
 
         let shared_secret = make_shared_secret(
             &contexts[0].public_decryption_contexts,
