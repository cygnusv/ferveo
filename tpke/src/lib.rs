#![allow(non_snake_case)]
#![allow(dead_code)]
use crate::hash_to_curve::htp_bls12381_g2;
use crate::subproductdomain::SubproductDomain;
use ark_ec::{msm::FixedBaseMSM, AffineCurve, PairingEngine};
use ark_ff::{Field, One, PrimeField, ToBytes, UniformRand, Zero};
use ark_poly::EvaluationDomain;
use ark_poly::{univariate::DensePolynomial, UVPolynomial};
use ark_serialize::CanonicalSerialize;
use itertools::izip;

use rand_core::RngCore;
<<<<<<< HEAD
//use rayon::prelude::*;
=======
>>>>>>> 1eee37e3
use std::usize;
use thiserror::Error;

mod ciphertext;
mod hash_to_curve;
mod subproductdomain;
pub use ciphertext::*;
mod key_share;
pub use key_share::*;
mod decryption;
pub use decryption::*;
mod combine;
pub use combine::*;
mod context;
pub use context::*;

pub trait ThresholdEncryptionParameters {
    type E: PairingEngine;
}
#[derive(Debug, Error)]
pub enum ThresholdEncryptionError {
    /// Error
    #[error("ciphertext verification failed")]
    CiphertextVerificationFailed,

    /// Error
    #[error("Decryption share verification failed")]
    DecryptionShareVerificationFailed,

    /// Hashing to curve failed
    #[error("Could not hash to curve")]
    HashToCurveError,

    #[error("plaintext verification failed")]
    PlaintextVerificationFailed,
}

fn hash_to_g2<T: ark_serialize::CanonicalDeserialize>(message: &[u8]) -> T {
    let mut point_ser: Vec<u8> = Vec::new();
    let point = htp_bls12381_g2(message);
    point.serialize(&mut point_ser).unwrap();
    T::deserialize(&point_ser[..]).unwrap()
}

fn construct_tag_hash<E: PairingEngine>(
    u: E::G1Affine,
    stream_ciphertext: &[u8],
) -> E::G2Affine {
    let mut hash_input = Vec::<u8>::new();
    u.write(&mut hash_input).unwrap();
    hash_input.extend_from_slice(stream_ciphertext);

    hash_to_g2(&hash_input)
}

pub fn setup<E: PairingEngine>(
    threshold: usize,
    shares_num: usize,
    num_entities: usize,
) -> (E::G1Affine, E::G2Affine, Vec<PrivateDecryptionContext<E>>) {
    let rng = &mut ark_std::test_rng();
    let g = E::G1Affine::prime_subgroup_generator();
    let h = E::G2Affine::prime_subgroup_generator();
<<<<<<< HEAD
=======
    let _g_inv = E::G1Prepared::from(-g);
    let _h_inv = E::G2Prepared::from(-h);
>>>>>>> 1eee37e3

    assert!(shares_num >= threshold);

<<<<<<< HEAD
    let threshold_poly = DensePolynomial::<E::Fr>::rand(threshold - 1, rng);
    let fft_domain = ark_poly::Radix2EvaluationDomain::<E::Fr>::new(shares_num).unwrap();
=======
    let fft_domain =
        ark_poly::Radix2EvaluationDomain::<E::Fr>::new(shares_num).unwrap();
>>>>>>> 1eee37e3
    let evals = threshold_poly.evaluate_over_domain_by_ref(fft_domain);

    let mut domain_points = Vec::with_capacity(shares_num);
    let mut point = E::Fr::one();
    let mut domain_points_inv = Vec::with_capacity(shares_num);
    let mut point_inv = E::Fr::one();

    for _ in 0..shares_num {
        domain_points.push(point);
        point *= fft_domain.group_gen;
        domain_points_inv.push(point_inv);
        point_inv *= fft_domain.group_gen_inv;
    }

    let window_size = FixedBaseMSM::get_mul_window_size(100);
    let scalar_bits = E::Fr::size_in_bits();

    let pubkey_shares =
        subproductdomain::fast_multiexp(&evals.evals, g.into_projective());
    let privkey_shares =
        subproductdomain::fast_multiexp(&evals.evals, h.into_projective());

    let x = threshold_poly.coeffs[0];
    let pubkey = g.mul(x);
    let privkey = h.mul(x);

    let mut private_contexts = vec![];
    let mut public_contexts = vec![];

    for (index, (domain, domain_inv, public, private)) in izip!(
        domain_points.chunks(shares_num / num_entities),
        domain_points_inv.chunks(shares_num / num_entities),
        pubkey_shares.chunks(shares_num / num_entities),
        privkey_shares.chunks(shares_num / num_entities)
    )
    .enumerate()
    {
        let private_key_share = PrivateKeyShare::<E> {
            private_key_shares: private.to_vec(),
        };
        let b = E::Fr::rand(rng);
        let mut blinded_key_shares = private_key_share.blind(b);
        blinded_key_shares.multiply_by_omega_inv(domain_inv);
        /*blinded_key_shares.window_tables =
        blinded_key_shares.get_window_table(window_size, scalar_bits, domain_inv);*/
        private_contexts.push(PrivateDecryptionContext::<E> {
            index,
            b,
            b_inv: b.inverse().unwrap(),
            private_key_share,
            public_decryption_contexts: vec![],
            g,
            g_inv: E::G1Prepared::from(-g),
            h_inv: E::G2Prepared::from(-h),
            scalar_bits,
            window_size,
        });
        let mut lagrange_n_0 = domain.iter().product::<E::Fr>();
        if domain.len() % 2 == 1 {
            lagrange_n_0 = -lagrange_n_0;
        }
        public_contexts.push(PublicDecryptionContext::<E> {
            domain: domain.to_vec(),
            public_key_shares: PublicKeyShares::<E> {
                public_key_shares: public.to_vec(),
            },
            blinded_key_shares,
            lagrange_n_0,
        });
    }
    for private in private_contexts.iter_mut() {
        private.public_decryption_contexts = public_contexts.clone();
    }

    (pubkey.into(), privkey.into(), private_contexts)
}

pub fn generate_random<R: RngCore, E: PairingEngine>(
    n: usize,
    rng: &mut R,
) -> Vec<E::Fr> {
    (0..n).map(|_| E::Fr::rand(rng)).collect::<Vec<_>>()
}

#[cfg(test)]
mod tests {
    use crate::*;
    use ark_std::test_rng;

    type E = ark_bls12_381::Bls12_381;

    #[test]
    fn symmetric_encryption() {
        let mut rng = test_rng();
        let threshold = 3;
        let shares_num = 5;
        let num_entities = 5;

        let msg: &[u8] = "abc".as_bytes();

        let (pubkey, privkey, _) =
            setup::<E>(threshold, shares_num, num_entities);

        let ciphertext =
            encrypt::<ark_std::rand::rngs::StdRng, E>(msg, pubkey, &mut rng);
        let plaintext = decrypt(&ciphertext, privkey);

        assert!(msg == plaintext)
    }

    #[test]
    fn threshold_encryption() {
        let rng = &mut test_rng();
        let threshold = 16 * 2 / 3;
        let shares_num = 16;
        let num_entities = 5;
        let msg: &[u8] = "abc".as_bytes();

        let (pubkey, _privkey, contexts) =
            setup::<E>(threshold, shares_num, num_entities);
        let ciphertext = encrypt::<_, E>(msg, pubkey, rng);

        let mut shares: Vec<DecryptionShare<E>> = vec![];
        for context in contexts.iter() {
            shares.push(context.create_decryption_share(&ciphertext));
        }
        /*for pub_context in contexts[0].public_decryption_contexts.iter() {
            assert!(pub_context
                .blinded_key_shares
                .verify_blinding(&pub_context.public_key_shares, rng));
        }*/
        let prepared_blinded_key_shares = contexts[0].prepare_combine(&shares);
<<<<<<< HEAD
        let s = contexts[0].share_combine(&shares, &prepared_blinded_key_shares);
=======
        let s = contexts[0].share_combine(
            &ciphertext,
            &shares,
            &prepared_blinded_key_shares,
        );
>>>>>>> 1eee37e3

        let plaintext = decrypt_with_shared_secret(&ciphertext, &s);
        assert!(plaintext == msg)
    }
}<|MERGE_RESOLUTION|>--- conflicted
+++ resolved
@@ -10,10 +10,6 @@
 use itertools::izip;
 
 use rand_core::RngCore;
-<<<<<<< HEAD
-//use rayon::prelude::*;
-=======
->>>>>>> 1eee37e3
 use std::usize;
 use thiserror::Error;
 
@@ -77,21 +73,13 @@
     let rng = &mut ark_std::test_rng();
     let g = E::G1Affine::prime_subgroup_generator();
     let h = E::G2Affine::prime_subgroup_generator();
-<<<<<<< HEAD
-=======
     let _g_inv = E::G1Prepared::from(-g);
     let _h_inv = E::G2Prepared::from(-h);
->>>>>>> 1eee37e3
 
     assert!(shares_num >= threshold);
-
-<<<<<<< HEAD
     let threshold_poly = DensePolynomial::<E::Fr>::rand(threshold - 1, rng);
-    let fft_domain = ark_poly::Radix2EvaluationDomain::<E::Fr>::new(shares_num).unwrap();
-=======
     let fft_domain =
         ark_poly::Radix2EvaluationDomain::<E::Fr>::new(shares_num).unwrap();
->>>>>>> 1eee37e3
     let evals = threshold_poly.evaluate_over_domain_by_ref(fft_domain);
 
     let mut domain_points = Vec::with_capacity(shares_num);
@@ -216,7 +204,7 @@
 
         let mut shares: Vec<DecryptionShare<E>> = vec![];
         for context in contexts.iter() {
-            shares.push(context.create_decryption_share(&ciphertext));
+            shares.push(context.create_share(&ciphertext));
         }
         /*for pub_context in contexts[0].public_decryption_contexts.iter() {
             assert!(pub_context
@@ -224,15 +212,8 @@
                 .verify_blinding(&pub_context.public_key_shares, rng));
         }*/
         let prepared_blinded_key_shares = contexts[0].prepare_combine(&shares);
-<<<<<<< HEAD
-        let s = contexts[0].share_combine(&shares, &prepared_blinded_key_shares);
-=======
-        let s = contexts[0].share_combine(
-            &ciphertext,
-            &shares,
-            &prepared_blinded_key_shares,
-        );
->>>>>>> 1eee37e3
+        let s =
+            contexts[0].share_combine(&shares, &prepared_blinded_key_shares);
 
         let plaintext = decrypt_with_shared_secret(&ciphertext, &s);
         assert!(plaintext == msg)
