use crate::*;
use ark_ec::ProjectiveCurve;

#[derive(Clone, Debug)]
pub struct PublicDecryptionContextFast<E: PairingEngine> {
    pub domain: E::Fr,
    pub public_key_share: PublicKeyShare<E>,
    pub blinded_key_share: BlindedKeyShare<E>,
    // This decrypter's contribution to N(0), namely (-1)^|domain| * \prod_i omega_i
    pub lagrange_n_0: E::Fr,
    pub h_inv: E::G2Prepared,
}

#[derive(Clone, Debug)]
pub struct PublicDecryptionContextSimple<E: PairingEngine> {
    pub domain: E::Fr,
    pub public_key_share: PublicKeyShare<E>,
    pub blinded_key_share: BlindedKeyShare<E>,
    pub h: E::G2Affine,
    pub validator_public_key: E::G2Projective,
}

#[derive(Clone, Debug)]
pub struct SetupParams<E: PairingEngine> {
    pub b: E::Fr,
    pub b_inv: E::Fr,
    pub g: E::G1Affine,
    pub g_inv: E::G1Prepared,
    pub h: E::G2Affine,
}

#[derive(Clone, Debug)]
pub struct PrivateDecryptionContextFast<E: PairingEngine> {
    pub index: usize,
    pub setup_params: SetupParams<E>,
    pub private_key_share: PrivateKeyShare<E>,
    pub public_decryption_contexts: Vec<PublicDecryptionContextFast<E>>,
    pub scalar_bits: usize,
}

impl<E: PairingEngine> PrivateDecryptionContextFast<E> {
    pub fn create_share(
        &self,
        ciphertext: &Ciphertext<E>,
        aad: &[u8],
    ) -> Result<DecryptionShareFast<E>> {
        check_ciphertext_validity::<E>(ciphertext, aad)?;

        let decryption_share = ciphertext
            .commitment
            .mul(self.setup_params.b_inv)
            .into_affine();

        Ok(DecryptionShareFast {
            decrypter_index: self.index,
            decryption_share,
        })
    }
}

#[derive(Clone, Debug)]
pub struct PrivateDecryptionContextSimple<E: PairingEngine> {
    pub index: usize,
    pub setup_params: SetupParams<E>,
    pub private_key_share: PrivateKeyShare<E>,
    pub public_decryption_contexts: Vec<PublicDecryptionContextSimple<E>>,
    // TODO: Remove/replace with `setup_params.b` after refactoring
    pub validator_private_key: E::Fr,
}

impl<E: PairingEngine> PrivateDecryptionContextSimple<E> {
    // TODO: Rename to checked_create_share? Or get rid of this "checked_ notation"?
    pub fn create_share(
        &self,
        ciphertext: &Ciphertext<E>,
        aad: &[u8],
    ) -> Result<DecryptionShareSimple<E>> {
<<<<<<< HEAD
        DecryptionShareSimple::create(
            self.index,
            &self.validator_private_key,
            &self.private_key_share,
            ciphertext,
            aad,
        )
=======
        check_ciphertext_validity::<E>(ciphertext, aad)?;

        let u = ciphertext.commitment;
        let z_i = self.private_key_share.private_key_share;
        // C_i = e(U, Z_i)
        let c_i = E::pairing(u, z_i);
        Ok(DecryptionShareSimple {
            decrypter_index: self.index,
            decryption_share: c_i,
        })
>>>>>>> dd9e4584
    }

    pub fn create_share_precomputed(
        &self,
        ciphertext: &Ciphertext<E>,
        lagrange_coeff: &E::Fr,
    ) -> DecryptionShareSimplePrecomputed<E> {
        let u = ciphertext.commitment;
        // U_{λ_i} = [λ_{i}(0)] U
        let u_to_lagrange_coeff = u.mul(lagrange_coeff.into_repr());
        let z_i = self.private_key_share.private_key_share;
        // C_{λ_i} = e(U_{λ_i}, Z_i)
        let c_i = E::pairing(u_to_lagrange_coeff, z_i);
        DecryptionShareSimplePrecomputed {
            decrypter_index: self.index,
            decryption_share: c_i,
        }
    }
}<|MERGE_RESOLUTION|>--- conflicted
+++ resolved
@@ -75,7 +75,6 @@
         ciphertext: &Ciphertext<E>,
         aad: &[u8],
     ) -> Result<DecryptionShareSimple<E>> {
-<<<<<<< HEAD
         DecryptionShareSimple::create(
             self.index,
             &self.validator_private_key,
@@ -83,18 +82,6 @@
             ciphertext,
             aad,
         )
-=======
-        check_ciphertext_validity::<E>(ciphertext, aad)?;
-
-        let u = ciphertext.commitment;
-        let z_i = self.private_key_share.private_key_share;
-        // C_i = e(U, Z_i)
-        let c_i = E::pairing(u, z_i);
-        Ok(DecryptionShareSimple {
-            decrypter_index: self.index,
-            decryption_share: c_i,
-        })
->>>>>>> dd9e4584
     }
 
     pub fn create_share_precomputed(
@@ -108,6 +95,7 @@
         let z_i = self.private_key_share.private_key_share;
         // C_{λ_i} = e(U_{λ_i}, Z_i)
         let c_i = E::pairing(u_to_lagrange_coeff, z_i);
+
         DecryptionShareSimplePrecomputed {
             decrypter_index: self.index,
             decryption_share: c_i,
