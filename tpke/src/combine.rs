#![allow(non_snake_case)]
#![allow(dead_code)]
use crate::*;
use ark_ec::ProjectiveCurve;

impl<E: PairingEngine> PrivateDecryptionContext<E> {
    pub fn prepare_combine(
        &self,
        shares: &[DecryptionShare<E>],
    ) -> Vec<E::G2Prepared> {
        let mut domain = vec![];
        let mut n_0 = E::Fr::one();
        for d_i in shares.iter() {
            domain.extend(
                self.public_decryption_contexts[d_i.decryptor_index]
                    .domain
                    .iter(),
            );
            n_0 *= self.public_decryption_contexts[d_i.decryptor_index]
                .lagrange_n_0;
        }
        let s = SubproductDomain::<E::Fr>::new(domain);
        let mut lagrange = s.inverse_lagrange_coefficients();
        ark_ff::batch_inversion_and_mul(&mut lagrange, &n_0);
        let mut start = 0usize;
        shares
            .iter()
            .map(|d_i| {
                let decryptor =
                    &self.public_decryption_contexts[d_i.decryptor_index];
                let end = start + decryptor.domain.len();
                let lagrange_slice = &lagrange[start..end];
                start = end;
                E::G2Prepared::from(
                    izip!(
                        lagrange_slice.iter(),
                        decryptor.blinded_key_shares.blinded_key_shares.iter() //decryptor.blinded_key_shares.window_tables.iter()
                    )
                    .map(|(lambda, blinded_key_share)| {
                        blinded_key_share.mul(*lambda)
                    })
                    /*.map(|(lambda, base_table)| {
                        FixedBaseMSM::multi_scalar_mul::<E::G2Projective>(
                            self.scalar_bits,
                            self.window_size,
                            &base_table.window_table,
                            &[*lambda],
                        )[0]
                    })*/
                    .sum::<E::G2Projective>()
                    .into_affine(),
                )
            })
            .collect::<Vec<_>>()
    }
    pub fn share_combine(
        &self,
<<<<<<< HEAD
        //ciphertext: &Ciphertext<E>,
=======
        _ciphertext: &Ciphertext<E>,
>>>>>>> 1eee37e3
        shares: &[DecryptionShare<E>],
        prepared_key_shares: &[E::G2Prepared],
    ) -> E::Fqk {
        let mut pairing_product: Vec<(E::G1Prepared, E::G2Prepared)> = vec![];

        for (d_i, blinded_key_share) in
            izip!(shares, prepared_key_shares.iter())
        {
            // e(D_i, [b*omega_i^-1] Z_{i,omega_i})
            pairing_product.push((
                E::G1Prepared::from(d_i.decryption_share),
                blinded_key_share.clone(),
            ));
        }
        E::product_of_pairings(&pairing_product)
    }
}

#[cfg(test)]
mod tests {

    type Fr = <ark_bls12_381::Bls12_381 as ark_ec::PairingEngine>::Fr;

    #[test]
    fn test_lagrange() {
        use ark_poly::EvaluationDomain;
        use ark_std::One;
        let fft_domain =
            ark_poly::Radix2EvaluationDomain::<Fr>::new(500).unwrap();

        let mut domain = Vec::with_capacity(500);
        let mut point = Fr::one();
        for _ in 0..500 {
            domain.push(point);
            point *= fft_domain.group_gen;
        }

        let mut lagrange_n_0 = domain.iter().product::<Fr>();
        if domain.len() % 2 == 1 {
            lagrange_n_0 = -lagrange_n_0;
        }
        let s = crate::subproductdomain::SubproductDomain::<Fr>::new(domain);
        let mut lagrange = s.inverse_lagrange_coefficients();
        ark_ff::batch_inversion_and_mul(&mut lagrange, &lagrange_n_0);
    }
}<|MERGE_RESOLUTION|>--- conflicted
+++ resolved
@@ -55,11 +55,6 @@
     }
     pub fn share_combine(
         &self,
-<<<<<<< HEAD
-        //ciphertext: &Ciphertext<E>,
-=======
-        _ciphertext: &Ciphertext<E>,
->>>>>>> 1eee37e3
         shares: &[DecryptionShare<E>],
         prepared_key_shares: &[E::G2Prepared],
     ) -> E::Fqk {
