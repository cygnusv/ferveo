--- conflicted
+++ resolved
@@ -307,32 +307,6 @@
     }
 
     #[test]
-<<<<<<< HEAD
-    fn test_dkg_public_key_serialization() {
-        let shares_num = 4;
-        let validator_keypairs = gen_keypairs(shares_num);
-        let validators = validator_keypairs
-            .iter()
-            .enumerate()
-            .map(|(i, keypair)| Validator {
-                address: gen_address(i),
-                public_key: keypair.public(),
-            })
-            .collect::<Vec<_>>();
-
-        let dkg =
-            Dkg::new(1, shares_num, 2, &validators, &validators[0]).unwrap();
-
-        let serialized = dkg.public_key().to_bytes().unwrap();
-        assert_eq!(serialized.len(), DkgPublicKey::serialized_size());
-
-        let deserialized = DkgPublicKey::from_bytes(&serialized).unwrap();
-        assert_eq!(dkg.public_key(), deserialized);
-    }
-
-    #[test]
-=======
->>>>>>> 85fe85ae
     fn test_server_api_tdec_precomputed() {
         let rng = &mut StdRng::seed_from_u64(0);
 
