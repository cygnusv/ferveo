--- conflicted
+++ resolved
@@ -60,20 +60,13 @@
     validators=validators,
     me=validators[0],
 )
-<<<<<<< HEAD
+
 server_aggregate = dkg.aggregate_transcripts(transcripts)
 assert server_aggregate.verify(shares_num, transcripts)
 
 # Clients can also create aggregates and verify them
 client_aggregate = AggregatedTranscript.from_transcripts(transcripts)
 assert client_aggregate.verify(shares_num, transcripts)
-=======
-
-# Let's say that we've only received `security_threshold` transcripts
-messages = messages[:security_threshold]
-pvss_aggregated = dkg.aggregate_transcripts(messages)
-assert pvss_aggregated.validate(dkg)
->>>>>>> bd72ef56
 
 # We can persist transcripts and the aggregated transcript
 transcripts_ser = [bytes(transcript) for _, transcript in messages]
